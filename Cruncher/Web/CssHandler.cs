﻿// --------------------------------------------------------------------------------------------------------------------
// <copyright file="CssHandler.cs" company="James South">
//   Copyright (c) James South.
//   Licensed under the Apache License, Version 2.0.
// </copyright>
// <summary>
//   The css handler.
// </summary>
// --------------------------------------------------------------------------------------------------------------------

namespace Cruncher.Web
{
    #region Using
    using System.Collections.Generic;
    using System.IO;
    using System.Linq;
    using System.Net;
    using System.Text;
    using System.Web;
    using Cruncher.Caching;
    using Cruncher.Extensions;
    using Cruncher.Helpers;
    using Cruncher.Preprocessors;
    using Cruncher.Web.Configuration;
    #endregion

    /// <summary>
    /// The CSS handler.
    /// </summary>
    public class CssHandler : HandlerBase
    {
        /// <summary>
        /// The css cruncher.
        /// </summary>
        private CssCruncher cssCruncher;

        /// <summary>
        /// You will need to configure this handler in the Web.config file of your 
        /// web and register it with IIS before being able to use it. For more information
        /// see the following link: http://go.microsoft.com/?linkid=8101007
        /// </summary>
        #region IHttpHandler Members
        /// <summary>
        /// Gets a value indicating whether another request can use the <see cref="T:System.Web.IHttpHandler" /> instance.
        /// </summary>
        /// <returns>true if the <see cref="T:System.Web.IHttpHandler" /> instance is reusable; otherwise, false.</returns>
        public override bool IsReusable
        {
            get
            {
                return false;
            }
        }

        public string ProcessCssCrunch(string path, bool minify)
        {
            string key = path.ToMd5Fingerprint();
            string combinedCSS = string.Empty;

            if (!string.IsNullOrWhiteSpace(path))
            {
                minify = minify || CruncherConfiguration.Instance.MinifyCSS;
                combinedCSS = (string)CacheManager.GetItem(key);

                if (string.IsNullOrWhiteSpace(combinedCSS))
                {
                    string[] cssFiles = path.Split('|');
                    StringBuilder stringBuilder = new StringBuilder();

                    CruncherOptions cruncherOptions = new CruncherOptions
                    {
                        MinifyCacheKey = path,
                        Minify = minify,
                        AllowRemoteFiles = CruncherConfiguration.Instance.AllowRemoteDownloads,
                        RemoteFileMaxBytes = CruncherConfiguration.Instance.MaxBytes,
                        RemoteFileTimeout = CruncherConfiguration.Instance.Timeout
                    };

                    cruncherOptions.CacheFiles = cruncherOptions.Minify;
                    cruncherOptions.CacheLength = cruncherOptions.Minify ? CruncherConfiguration.Instance.MaxCacheDays : 0;
                    minify = cruncherOptions.Minify;

                    this.cssCruncher = new CssCruncher(cruncherOptions);

                    // Loop through and process each file.
                    foreach (string cssFile in cssFiles)
                    {
                        // Local files.
                        if (PreprocessorManager.Instance.AllowedExtensionsRegex.IsMatch(cssFile))
                        {
                            List<string> files = new List<string>();

                            // Try to get the file by absolute/relative path
<<<<<<< HEAD
                            if (!ResourceHelper.IsResourceFilenameOnly(cssFile))
                            {
                                string cssFilePath = ResourceHelper.GetFilePath(cssFile);
=======
                            if (!ResourceHelper.isResourceFilenameOnly(cssFile))
                            {
                                string cssFilePath = ResourceHelper.getFilePath(cssFile);
>>>>>>> a93db077
                                if (File.Exists(cssFilePath))
                                {
                                    files.Add(cssFilePath);
                                }
                            }
                            else
                            {
                                // Get the path from the server.
                                // Loop through each possible directory.
                                foreach (string cssFolder in CruncherConfiguration.Instance.CSSPaths)
                                {
                                    if (!string.IsNullOrWhiteSpace(cssFolder) && cssFolder.Trim().StartsWith("~/"))
                                    {
                                        DirectoryInfo directoryInfo = new DirectoryInfo(HttpContext.Current.Server.MapPath(cssFolder));

                                        if (directoryInfo.Exists)
                                        {
                                            files.AddRange(Directory.GetFiles(directoryInfo.FullName, cssFile, SearchOption.AllDirectories));
                                        }
                                    }
                                }
                            }

                            if (files.Any())
                            {
                                // We only want the first file.
                                string first = files.FirstOrDefault();
                                cruncherOptions.RootFolder = Path.GetDirectoryName(first);
                                stringBuilder.Append(this.cssCruncher.Crunch(first));
                            }
                        }
                        else
                        {
                            // Remote files.
                            string remoteFile = this.GetUrlFromToken(cssFile).ToString();
                            stringBuilder.Append(this.cssCruncher.Crunch(remoteFile));
                        }
                    }

                    combinedCSS = this.cssCruncher.Minify(stringBuilder.ToString());
                }

            }

            return combinedCSS;
        }

        /// <summary>
        /// Enables processing of HTTP Web requests by a custom HttpHandler that implements the <see cref="T:System.Web.IHttpHandler" /> interface.
        /// </summary>
        /// <param name="context">An <see cref="T:System.Web.HttpContext" /> object that provides references to the intrinsic server objects (for example, Request, Response, Session, and Server) used to service HTTP requests.</param>
        public override void ProcessRequest(HttpContext context)
        {
            HttpRequest request = context.Request;
            string path = request.QueryString["path"];
            string key = path.ToMd5Fingerprint();
            bool fallback;
            bool minify = bool.TryParse(request.QueryString["minify"], out fallback);

            if (!string.IsNullOrWhiteSpace(path))
            {
                string combinedCSS = ProcessCssCrunch(path, minify);

                if (!string.IsNullOrWhiteSpace(combinedCSS))
                {
                    IList<string> fileMonitors;

                    // Configure response headers
                    if (this.cssCruncher == null)
                    {
                        // There should always be a valid list of monitors in the cache.
                        fileMonitors = (List<string>)CacheManager.GetItem(key + "_FILE_MONITORS");
                    }
                    else
                    {
                        fileMonitors = this.cssCruncher.FileMonitors;
                    }

                    // Configure response headers
                    this.SetHeaders(path, context, ResponseType.Css, minify, fileMonitors);
                    context.Response.Write(combinedCSS);

                    // Compress the response if applicable.
                    if (CruncherConfiguration.Instance.CompressResources)
                    {
                        CompressionModule.CompressResponse(context);
                    }
                }
                else
                {
                    context.Response.StatusCode = (int)HttpStatusCode.NotFound;
                    context.Response.StatusDescription = HttpStatusCode.NotFound.ToString();
                }
            }
        }
        #endregion

    }
}<|MERGE_RESOLUTION|>--- conflicted
+++ resolved
@@ -52,6 +52,18 @@
             }
         }
 
+        /// <summary>
+        /// Processes the css request using cruncher and returns the result.
+        /// </summary>
+        /// <param name="path">
+        /// The path to the resources to crunch.
+        /// </param>
+        /// <param name="minify">
+        /// Whether to minify the output.
+        /// </param>
+        /// <returns>
+        /// The <see cref="string"/> representing the processed result.
+        /// </returns>
         public string ProcessCssCrunch(string path, bool minify)
         {
             string key = path.ToMd5Fingerprint();
@@ -78,7 +90,6 @@
 
                     cruncherOptions.CacheFiles = cruncherOptions.Minify;
                     cruncherOptions.CacheLength = cruncherOptions.Minify ? CruncherConfiguration.Instance.MaxCacheDays : 0;
-                    minify = cruncherOptions.Minify;
 
                     this.cssCruncher = new CssCruncher(cruncherOptions);
 
@@ -91,15 +102,10 @@
                             List<string> files = new List<string>();
 
                             // Try to get the file by absolute/relative path
-<<<<<<< HEAD
                             if (!ResourceHelper.IsResourceFilenameOnly(cssFile))
                             {
                                 string cssFilePath = ResourceHelper.GetFilePath(cssFile);
-=======
-                            if (!ResourceHelper.isResourceFilenameOnly(cssFile))
-                            {
-                                string cssFilePath = ResourceHelper.getFilePath(cssFile);
->>>>>>> a93db077
+
                                 if (File.Exists(cssFilePath))
                                 {
                                     files.Add(cssFilePath);
@@ -141,7 +147,6 @@
 
                     combinedCSS = this.cssCruncher.Minify(stringBuilder.ToString());
                 }
-
             }
 
             return combinedCSS;
@@ -161,7 +166,7 @@
 
             if (!string.IsNullOrWhiteSpace(path))
             {
-                string combinedCSS = ProcessCssCrunch(path, minify);
+                string combinedCSS = this.ProcessCssCrunch(path, minify);
 
                 if (!string.IsNullOrWhiteSpace(combinedCSS))
                 {
@@ -196,6 +201,5 @@
             }
         }
         #endregion
-
     }
 }